--- conflicted
+++ resolved
@@ -16,16 +16,10 @@
 [dependencies]
 bitflags = "1.3"
 anyhow = "1"
-<<<<<<< HEAD
-helix-core = { version = "0.4", path = "../helix-core" }
-helix-lsp = { version = "0.4", path = "../helix-lsp"}
-helix-dap = { version = "0.4", path = "../helix-dap"}
-crossterm = { version = "0.21", optional = true }
-=======
 helix-core = { version = "0.5", path = "../helix-core" }
 helix-lsp = { version = "0.5", path = "../helix-lsp"}
+helix-dap = { version = "0.5", path = "../helix-dap"}
 crossterm = { version = "0.22", optional = true }
->>>>>>> f979bdc4
 
 # Conversion traits
 once_cell = "1.8"
